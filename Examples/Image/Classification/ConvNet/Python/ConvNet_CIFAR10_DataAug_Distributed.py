# Copyright (c) Microsoft. All rights reserved.

# Licensed under the MIT license. See LICENSE.md file in the project root
# for full license information.
# ==============================================================================

import os
import math
import argparse
import numpy as np
import cntk
import _cntk_py

# default Paths relative to current python file.
abs_path   = os.path.dirname(os.path.abspath(__file__))
data_path  = os.path.join(abs_path, "..", "..", "..", "DataSets", "CIFAR-10")
model_path = os.path.join(abs_path, "Models")
log_dir = None

# model dimensions
image_height = 32
image_width  = 32
num_channels = 3  # RGB
num_classes  = 10

# Define the reader for both training and evaluation action.
def create_reader(map_file, mean_file, train, total_number_of_samples, distributed_after=cntk.io.INFINITE_SAMPLES):
    if not os.path.exists(map_file) or not os.path.exists(mean_file):
        raise RuntimeError("File '%s' or '%s' does not exist. Please run install_cifar10.py from DataSets/CIFAR-10 to fetch them" %
                           (map_file, mean_file))

    # transformation pipeline for the features has jitter/crop only when training
    transforms = []
    if train:
        transforms += [
            cntk.io.ImageDeserializer.crop(crop_type='Random', ratio=0.8, jitter_type='uniRatio') # train uses jitter
        ]

    transforms += [
        cntk.io.ImageDeserializer.scale(width=image_width, height=image_height, channels=num_channels, interpolations='linear'),
        cntk.io.ImageDeserializer.mean(mean_file)
    ]

    # deserializer
    return cntk.io.MinibatchSource(
        cntk.io.ImageDeserializer(map_file, cntk.io.StreamDefs(
            features = cntk.io.StreamDef(field='image', transforms=transforms), # first column in map file is referred to as 'image'
            labels   = cntk.io.StreamDef(field='label', shape=num_classes))),   # and second as 'label'
        epoch_size=total_number_of_samples,
        multithreaded_deserializer = False,  # turn off omp as CIFAR-10 is not heavy for deserializer
        distributed_after = distributed_after)

# Train and evaluate the network.
def convnet_cifar10_dataaug(create_train_reader, create_test_reader, create_dist_learner, max_epochs, log_to_file=None, num_mbs_per_log=None, gen_heartbeat=False):
    _cntk_py.set_computation_network_trace_level(0)

    # Input variables denoting the features and label data
    input_var = cntk.ops.input_variable((num_channels, image_height, image_width))
    label_var = cntk.ops.input_variable((num_classes))

    # apply model to input
    scaled_input = cntk.ops.element_times(cntk.ops.constant(0.00390625), input_var)
    
    with cntk.layers.default_options(activation=cntk.ops.relu, pad=True):
        z = cntk.models.Sequential([
            cntk.models.LayerStack(2, lambda : [
                cntk.layers.Convolution((3,3), 64),
                cntk.layers.Convolution((3,3), 64),
                cntk.layers.MaxPooling((3,3), (2,2))
            ]), 
            cntk.models.LayerStack(2, lambda i: [
                cntk.layers.Dense([256,128][i]), 
                cntk.layers.Dropout(0.5)
            ]), 
            cntk.layers.Dense(num_classes, activation=None)
        ])(scaled_input)

    # loss and metric
    ce = cntk.ops.cross_entropy_with_softmax(z, label_var)
    pe = cntk.ops.classification_error(z, label_var)

    # training config
    epoch_size = 50000  # for now we manually specify epoch size
    minibatch_size = 64

    # Set learning parameters
    lr_per_sample     = [0.0015625]*20 + [0.00046875]*20 + [0.00015625]*20 + [0.000046875]*10 + [0.000015625]
    lr_schedule       = cntk.learning_rate_schedule(lr_per_sample, unit=cntk.learner.UnitType.sample, epoch_size=epoch_size)
    mm_time_constant  = [0]*20 + [600]*20 + [1200]
    mm_schedule       = cntk.learner.momentum_as_time_constant_schedule(mm_time_constant, epoch_size=epoch_size)
    l2_reg_weight     = 0.002

    # trainer object
    learner = create_dist_learner(
        cntk.learner.momentum_sgd(z.parameters, lr_schedule, mm_schedule, l2_regularization_weight=l2_reg_weight))

    trainer = cntk.Trainer(z, ce, pe, learner)

    total_number_of_samples = max_epochs * epoch_size
    train_reader = create_train_reader(total_number_of_samples)
   

    # define mapping from reader streams to network inputs
    input_map = {
        input_var: train_reader.streams.features,
        label_var: train_reader.streams.labels
    }

    cntk.utils.log_number_of_parameters(z) ; print()
    progress_printer = cntk.utils.ProgressPrinter(
        freq=num_mbs_per_log,
        tag='Training',
        log_to_file=log_to_file,
        distributed_learner=learner,
        gen_heartbeat=gen_heartbeat,
        num_epochs=max_epochs)

    # perform model training
    updated=True
    epoch=0
    
    while updated:
        data = train_reader.next_minibatch(minibatch_size, input_map=input_map)   # fetch minibatch.
        updated = trainer.train_minibatch(data)                                   # update model with it
        progress_printer.update_with_trainer(trainer, with_metric=True)           # log progress
        current_epoch = int(trainer.total_number_of_samples_seen/epoch_size)
        
        if epoch != current_epoch:
            progress_printer.epoch_summary(with_metric=True)
            epoch = current_epoch
            trainer.save_checkpoint(os.path.join(model_path, "ConvNet_CIFAR10_DataAug_{}.dnn".format(epoch)))

    ### Evaluation action
    minibatch_size = 16

    # process minibatches and evaluate the model
    metric_numer    = 0
    metric_denom    = 0
    minibatch_index = 0

    test_reader = create_test_reader(epoch_size)
    while True:
        data = test_reader.next_minibatch(minibatch_size, input_map=input_map)
        if not data: break
        local_mb_samples=data[label_var].num_samples
        metric_numer += trainer.test_minibatch(data) * local_mb_samples
        metric_denom += local_mb_samples
        minibatch_index += 1


    fin_msg = "Final Results: Minibatch[1-{}]: errs = {:0.2f}% * {}".format(minibatch_index+1, (metric_numer*100.0)/metric_denom, metric_denom)
    progress_printer.end_progress_print(fin_msg)

    print("")
    print(fin_msg)
    print("")

    return metric_numer/metric_denom

<<<<<<< HEAD
def train_and_test_cifar_convnet(mean, train_data, test_data, max_epochs=3, distributed_after_samples=0, num_quantization_bits=32, block_size=0):

    if (block_size != 0):
        create_dist_learner = \
        lambda learner: cntk.distributed.block_momentum_distributed_learner(learner, block_size=block_size)
=======
def train_and_test_cifar_convnet(mean, train_data, test_data, max_epochs=3, distributed_after_samples=0, num_quantization_bits=32, block_samples=0):

    if (block_samples != 0):
        create_dist_learner = \
        lambda learner: cntk.distributed.block_momentum_distributed_learner(learner, block_size=block_samples)
>>>>>>> db805e94
    else:
        create_dist_learner = \
            lambda learner: cntk.distributed.data_parallel_distributed_learner(learner,
                                                                               num_quantization_bits=num_quantization_bits,
                                                                               distributed_after=distributed_after_samples)

    

<<<<<<< HEAD
    create_train_reader = lambda data_size: create_reader(train_data, mean, True, data_size, distributed_after_samples)
    create_test_reader = lambda data_size: create_reader(test_data, mean, True, data_size, distributed_after=cntk.io.FULL_DATA_SWEEP)
   
    return convnet_cifar10_dataaug(create_train_reader, create_test_reader, create_dist_learner, max_epochs=max_epochs, log_to_file=log_dir, num_mbs_per_log=None, gen_heartbeat=False)

=======
    create_train_reader = lambda data_size: create_reader(train_data, mean, False, data_size, distributed_after_samples)
    create_test_reader = lambda data_size: create_reader(test_data, mean, False, data_size, distributed_after=cntk.io.FULL_DATA_SWEEP)
   
    return convnet_cifar10_dataaug(create_train_reader, create_test_reader, create_dist_learner, max_epochs=max_epochs, log_to_file=log_dir, num_mbs_per_log=None, gen_heartbeat=False)


>>>>>>> db805e94
if __name__=='__main__':
    parser = argparse.ArgumentParser()

    parser.add_argument('-datadir', help='only interested in changes to that file');
    parser.add_argument('-logdir', help='only interested in changes by that user');
    parser.add_argument('-outputdir',  help='go straight to provided changelist');

    args = vars(parser.parse_args())

    if args['datadir'] != None:
        data_path = args['datadir']

    if args['logdir'] != None:
        log_dir = args['logdir']

    if args['outputdir'] != None:
        model_path = args['outputdir'] + "/models"

    mean=os.path.join(data_path, 'CIFAR-10_mean.xml')
    train_data=os.path.join(data_path, 'train_map.txt')
    test_data=os.path.join(data_path, 'test_map.txt')
    
    distributed_after_samples = 0
    num_quantization_bits = 32
    max_epochs = 1
<<<<<<< HEAD
    block_size = 0
    

    train_and_test_cifar_convnet(mean, train_data, test_data, max_epochs=max_epochs, distributed_after_samples=distributed_after_samples, num_quantization_bits=num_quantization_bits, block_size=block_size)

=======
    block_samples = 0
    
    train_and_test_cifar_convnet(mean, train_data, test_data, max_epochs=max_epochs, distributed_after_samples=distributed_after_samples, num_quantization_bits=num_quantization_bits, block_samples=block_samples)
>>>>>>> db805e94
    cntk.distributed.Communicator.finalize()<|MERGE_RESOLUTION|>--- conflicted
+++ resolved
@@ -157,19 +157,11 @@
 
     return metric_numer/metric_denom
 
-<<<<<<< HEAD
-def train_and_test_cifar_convnet(mean, train_data, test_data, max_epochs=3, distributed_after_samples=0, num_quantization_bits=32, block_size=0):
-
-    if (block_size != 0):
-        create_dist_learner = \
-        lambda learner: cntk.distributed.block_momentum_distributed_learner(learner, block_size=block_size)
-=======
 def train_and_test_cifar_convnet(mean, train_data, test_data, max_epochs=3, distributed_after_samples=0, num_quantization_bits=32, block_samples=0):
 
     if (block_samples != 0):
         create_dist_learner = \
         lambda learner: cntk.distributed.block_momentum_distributed_learner(learner, block_size=block_samples)
->>>>>>> db805e94
     else:
         create_dist_learner = \
             lambda learner: cntk.distributed.data_parallel_distributed_learner(learner,
@@ -178,20 +170,13 @@
 
     
 
-<<<<<<< HEAD
-    create_train_reader = lambda data_size: create_reader(train_data, mean, True, data_size, distributed_after_samples)
-    create_test_reader = lambda data_size: create_reader(test_data, mean, True, data_size, distributed_after=cntk.io.FULL_DATA_SWEEP)
-   
-    return convnet_cifar10_dataaug(create_train_reader, create_test_reader, create_dist_learner, max_epochs=max_epochs, log_to_file=log_dir, num_mbs_per_log=None, gen_heartbeat=False)
-
-=======
+
     create_train_reader = lambda data_size: create_reader(train_data, mean, False, data_size, distributed_after_samples)
     create_test_reader = lambda data_size: create_reader(test_data, mean, False, data_size, distributed_after=cntk.io.FULL_DATA_SWEEP)
    
     return convnet_cifar10_dataaug(create_train_reader, create_test_reader, create_dist_learner, max_epochs=max_epochs, log_to_file=log_dir, num_mbs_per_log=None, gen_heartbeat=False)
 
 
->>>>>>> db805e94
 if __name__=='__main__':
     parser = argparse.ArgumentParser()
 
@@ -217,15 +202,9 @@
     distributed_after_samples = 0
     num_quantization_bits = 32
     max_epochs = 1
-<<<<<<< HEAD
-    block_size = 0
-    
-
-    train_and_test_cifar_convnet(mean, train_data, test_data, max_epochs=max_epochs, distributed_after_samples=distributed_after_samples, num_quantization_bits=num_quantization_bits, block_size=block_size)
-
-=======
+
     block_samples = 0
     
     train_and_test_cifar_convnet(mean, train_data, test_data, max_epochs=max_epochs, distributed_after_samples=distributed_after_samples, num_quantization_bits=num_quantization_bits, block_samples=block_samples)
->>>>>>> db805e94
+    
     cntk.distributed.Communicator.finalize()