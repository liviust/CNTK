--- conflicted
+++ resolved
@@ -139,15 +139,9 @@
 
     test_mb_source = text_format_minibatch_source(path, [
         StreamConfiguration(feature_stream_name, input_vocab_dim, True, 'S0'),
-<<<<<<< HEAD
-        StreamConfiguration(labels_stream_name, label_vocab_dim, True, 'S1')], 10000)
+        StreamConfiguration(labels_stream_name, label_vocab_dim, True, 'S1')], 10000, False)
     features_si = test_mb_source[feature_stream_name]
     labels_si = test_mb_source[labels_stream_name]
-=======
-        StreamConfiguration(labels_stream_name, label_vocab_dim, True, 'S1')], 10000, False)
-    features_si = test_mb_source.stream_info(feature_stream_name)
-    labels_si = test_mb_source.stream_info(labels_stream_name)
->>>>>>> a6684569
 
     # choose this to be big enough for the longest sentence
     train_minibatch_size = 1024 
