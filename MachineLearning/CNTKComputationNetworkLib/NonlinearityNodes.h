--- conflicted
+++ resolved
@@ -1,4 +1,3 @@
-<<<<<<< HEAD
 //
 // <copyright file="NonlinearityNodes.h" company="Microsoft">
 //     Copyright (c) Microsoft Corporation.  All rights reserved.
@@ -79,97 +78,6 @@
 
         virtual void /*ComputationNode::*/EvaluateThisNode(const FrameRange & frameRange) override
         {
-            if (frameRange.IsAllFrames()) { EvaluateThisNodeMap(); return; }
-            Matrix<ElemType> sliceInputValue = Inputs(0)->ValueSlice(frameRange/*TODO: delete this:*/.Check_t(GetNumParallelSequences(), m_pMBLayout));
-            Matrix<ElemType> sliceOutputValue = ValueSlice(frameRange/*TODO: delete this:*/.Check_t(GetNumParallelSequences(), m_pMBLayout));
-
-            EvaluateThisNodeV(sliceOutputValue, sliceInputValue);
-        }
-
-        virtual void EvaluateThisNodeV(Matrix<ElemType>& functionValues, const Matrix<ElemType>& inputFunctionValues) = 0;
-
-=======
-//
-// <copyright file="NonlinearityNodes.h" company="Microsoft">
-//     Copyright (c) Microsoft Corporation.  All rights reserved.
-// </copyright>
-//
-#pragma once
-
-#include <unordered_set>
-#include <map>
-#include <string>
-#include <vector>
-#include <stdexcept>
-#include <list>
-#include <memory>
-#include <algorithm>
-#include <assert.h>
-#include <atomic>
-#include <sstream>
-#include <iostream>
-
-#include "Basics.h"
-#include "Matrix.h"
-#include "ComputationNode.h"
-
-namespace Microsoft { namespace MSR { namespace CNTK {
-
-    // -----------------------------------------------------------------------
-    // NonlinearityNode (input) -- abstract base class that holds what's shared between non-linearity nodes like Sigmoid
-    // -----------------------------------------------------------------------
-
-    // NOTE:
-    // This represents a partially failed attempt to unify this.
-    // The idea is that the shared class manages everything, and the derived classes only implement two virtual functions,
-    // one for Eval and one for Partial.
-    // However, it turned out that all those functions have slightly different signatures. Grmpf.
-    // So we will either have to fix the virtual function to be the superset, or abstract on a different level.
-
-    // shared base for all elemen-twise non-linearities
-    template<class ElemType>
-    class NonlinearityNode : public ComputationNode<ElemType>, public NumInputs<1>
-    {
-        typedef ComputationNode<ElemType> Base; UsingComputationNodeMembers;
-    public:
-        //virtual ComputationNodeBase * NewThis(DEVICEID_TYPE deviceId, const wstring & name) = 0;
-        NonlinearityNode(DEVICEID_TYPE deviceId, const wstring & name) :
-            Base(deviceId, name),
-            m_gradient(deviceId)
-        { }
-
-        virtual void ComputeInputPartial(const size_t inputIndex)
-        {
-            assert(inputIndex == 0); inputIndex;
-            ComputeInputPartialV(m_gradient, Inputs(0)->FunctionValues(), Inputs(0)->GradientValues(), GradientValues());
-        }
-
-        virtual void /*ComputationNode::*/ComputeInputPartial(const size_t inputIndex, const FrameRange & frameRange) override
-        {
-            assert(inputIndex == 0); inputIndex;
-
-            // TODO: this seems always the same pattern. This belongs into a base slice-extractor function.
-            //       We should also unify these two functions into one that decides 1 frame or all frames at runtime... through the slice-extractor function itself.
-            //       For now we could define ALL_SAMPLES e.g. as SIZE_MAX.
-            //       GetGradientSlice(), GetInputSlice() or something.
-            Matrix<ElemType> sliceInputGrad = Inputs(0)->GradientSlice(frameRange/*TODO: delete this:*/.Check_t(GetNumParallelSequences(), m_pMBLayout));
-            Matrix<ElemType> sliceOutputGrad = GradientSlice(frameRange/*TODO: delete this:*/.Check_t(GetNumParallelSequences(), m_pMBLayout));
-            // why GradientValues() but m_functionValues below and not FunctionValues()?
-
-            Matrix<ElemType> sliceInputValue = Inputs(0)->ValueSlice(frameRange/*TODO: delete this:*/.Check_t(GetNumParallelSequences(), m_pMBLayout));
-
-            ComputeInputPartialV(m_gradient, sliceInputValue, sliceInputGrad, sliceOutputGrad);
-        }
-
-        virtual void ComputeInputPartialV(Matrix<ElemType>& gradient, const Matrix<ElemType>& inputFunctionValues, Matrix<ElemType>& inputGradientValues, const Matrix<ElemType>& gradientValues) = 0;
-
-        void EvaluateThisNodeMap()    // TODO: This is a stop-gap; in most cases, we should just be able to delete this (but need to review one by one)  
-        {
-            EvaluateThisNodeV(m_functionValues, Inputs(0)->FunctionValues());   // actual work is done in derived class depending on what non-linearity it is
-        }
-
-        virtual void /*ComputationNode::*/EvaluateThisNode(const FrameRange & frameRange) override
-        {
             //if (frameRange.IsAllFrames()) { EvaluateThisNodeMap(); return; }
             Matrix<ElemType> sliceInputValue = Inputs(0)->ValueSlice(frameRange/*TODO: delete this:*/.Check_t(GetNumParallelSequences(), m_pMBLayout));
             Matrix<ElemType> sliceOutputValue = ValueSlice(frameRange/*TODO: delete this:*/.Check_t(GetNumParallelSequences(), m_pMBLayout));
@@ -179,7 +87,6 @@
 
         virtual void EvaluateThisNodeV(Matrix<ElemType>& functionValues, const Matrix<ElemType>& inputFunctionValues) = 0;
 
->>>>>>> bd05ed56
         virtual void /*ComputationNodeBase::*/Validate(bool isFinalValidationPass) override
         {
             ValidateUnaryMap(isFinalValidationPass);
@@ -223,7 +130,6 @@
             Base::ReleaseMatricesAfterGradientComp(matrixPool);
             ReleaseMatrixToPool(m_gradient, matrixPool);
         }
-
     protected:
         shared_ptr<Matrix<ElemType>> m_gradient;
     };
@@ -621,7 +527,6 @@
                 *node->m_diff = *m_diff;
             }
         }
-
         //request matrices that are needed for gradient computation
         virtual void RequestMatricesBeforeGradientComp(MatrixPool& matrixPool)
         {
@@ -635,7 +540,6 @@
             Base::ReleaseMatricesAfterGradientComp(matrixPool);
             ReleaseMatrixToPool(m_diff, matrixPool);
         }
-
     private:
         shared_ptr<Matrix<ElemType>> m_diff;
     };
@@ -653,7 +557,6 @@
         typedef NonlinearityNode<ElemType> Base; UsingNonlinearityNodeMembers;
         static const std::wstring TypeName() { return L"LogSoftmax"; }
     public:
-
         LogSoftmaxNode(DEVICEID_TYPE deviceId, const wstring & name) :
             NonlinearityNode<ElemType>(deviceId, name)
         { }
@@ -717,7 +620,6 @@
                 *node->m_softmax = *m_softmax;
             }
         }
-
         //request matrices that are needed for gradient computation
         virtual void RequestMatricesBeforeGradientComp(MatrixPool& matrixPool)
         {
@@ -752,7 +654,6 @@
         GMMLogLikelihoodNode(DEVICEID_TYPE deviceId, const wstring & name) :
             ComputationNode<ElemType>(deviceId, name)
         { }
-
 
         virtual void ComputeInputPartial(const size_t inputIndex)
         {
@@ -916,7 +817,6 @@
             // ^^ if numCols is SIZE_MAX then we let base determine the value based on MB layout
             if (!m_pMBLayout)            // if no layout, this node contains parameters independent of MB size, don't resize
                 return numCols;         // BUGBUG: what do we return here?
-<<<<<<< HEAD
 
             size_t numComponents = Inputs(0)->GetNumRows();
             size_t colsPrior = Inputs(0)->GetNumCols();
@@ -942,7 +842,7 @@
         //input0=unnormedPrior, input1=mean, input2=logstddev, input3=feature
         virtual void /*ComputationNode::*/EvaluateThisNode(const FrameRange & frameRange) override
         {
-            if (frameRange.IsAllFrames()) { EvaluateThisNodeMap(); return; }
+            //if (frameRange.IsAllFrames()) { EvaluateThisNodeMap(); return; }
             size_t colsPrior = Inputs(0)->GetNumCols();
             size_t numSamples = Inputs(3)->GetNumCols();
 
@@ -1054,143 +954,6 @@
 #endif
         }
 
-=======
-
-            size_t numComponents = Inputs(0)->GetNumRows();
-            size_t colsPrior = Inputs(0)->GetNumCols();
-            //size_t numCols = Inputs(3)->GetNumCols();
-            size_t featureSize = Inputs(3)->GetNumRows();
-
-            m_prior.Resize(numComponents, colsPrior);
-            m_stddev.Resize(numComponents, colsPrior);
-            m_normedDeviation.Resize(numComponents, numCols);
-            m_normedDeviationVectors.Resize(numComponents * featureSize, numCols);
-            m_posterior.Resize(numComponents, numCols);
-            return numCols;
-        }
-
-        //input0=unnormedPrior, input1=mean, input2=logstddev, input3=feature
-        void EvaluateThisNodeMap()    // TODO: This is a stop-gap; in most cases, we should just be able to delete this (but need to review one by one)
-        {
-            // all internal matrices will be automatically resized since all of them are assigned to a value so no resize is needed here.
-            EvaluateThisNodeS(FunctionValues(), Inputs(0)->FunctionValues(), Inputs(1)->FunctionValues(), Inputs(2)->FunctionValues(), Inputs(3)->FunctionValues(),
-                m_prior, m_stddev, m_normedDeviationVectors, m_normedDeviation, m_posterior, m_temp);
-        }
-
-        //input0=unnormedPrior, input1=mean, input2=logstddev, input3=feature
-        virtual void /*ComputationNode::*/EvaluateThisNode(const FrameRange & frameRange) override
-        {
-            //if (frameRange.IsAllFrames()) { EvaluateThisNodeMap(); return; }
-            size_t colsPrior = Inputs(0)->GetNumCols();
-            size_t numSamples = Inputs(3)->GetNumCols();
-
-            //get the right slice 
-            Matrix<ElemType> sliceOutputValue = ValueSlice(frameRange/*TODO: delete this:*/.Check_t(GetNumParallelSequences(), m_pMBLayout));
-            Matrix<ElemType> sliceFeature = Inputs(3)->ValueSlice(frameRange/*TODO: delete this:*/.Check_t(GetNumParallelSequences(), m_pMBLayout));
-            Matrix<ElemType> sliceNormedDeviation = DataSlice(m_normedDeviation, frameRange/*TODO: delete this:*/.Check_t(GetNumParallelSequences(), m_pMBLayout));
-            Matrix<ElemType> sliceNormedDeviationVectors = DataSlice(m_normedDeviationVectors, frameRange/*TODO: delete this:*/.Check_t(GetNumParallelSequences(), m_pMBLayout));
-            Matrix<ElemType> slicePosterior = DataSlice(m_posterior, frameRange/*TODO: delete this:*/.Check_t(GetNumParallelSequences(), m_pMBLayout));
-
-            if (colsPrior == 1)
-            {
-                EvaluateThisNodeS(sliceOutputValue, Inputs(0)->FunctionValues(), Inputs(1)->FunctionValues(), Inputs(2)->FunctionValues(), sliceFeature, m_prior, m_stddev, sliceNormedDeviationVectors, sliceNormedDeviation, slicePosterior, m_temp);
-            }
-            else if (colsPrior == numSamples)
-            {
-                Matrix<ElemType> sliceUnnormedPrior = Inputs(0)->ValueSlice(frameRange/*TODO: delete this:*/.Check_t(GetNumParallelSequences(), m_pMBLayout));
-                Matrix<ElemType> sliceMean = Inputs(1)->ValueSlice(frameRange/*TODO: delete this:*/.Check_t(GetNumParallelSequences(), m_pMBLayout));
-                Matrix<ElemType> sliceLogstddev = Inputs(2)->ValueSlice(frameRange/*TODO: delete this:*/.Check_t(GetNumParallelSequences(), m_pMBLayout));
-
-                Matrix<ElemType> slicePrior = DataSlice(m_prior, frameRange/*TODO: delete this:*/.Check_t(GetNumParallelSequences(), m_pMBLayout));
-                Matrix<ElemType> sliceStddev = DataSlice(m_stddev, frameRange/*TODO: delete this:*/.Check_t(GetNumParallelSequences(), m_pMBLayout));
-
-                EvaluateThisNodeS(sliceOutputValue, sliceUnnormedPrior, sliceMean, sliceLogstddev, sliceFeature, slicePrior, sliceStddev, sliceNormedDeviationVectors, sliceNormedDeviation, slicePosterior, m_temp);
-            }
-            else  //should not reach the code since validation should fail already
-                RuntimeError("GMMLogLikelihoodNode: UnnormedPrior should either have same number of columns as the features or have only one column.");
-        }
-
-        //input0=unnormedPrior, input1=mean, input2=logstddev, input3=feature
-        //If we want to speed up we need to replace following code with a several specialized GPU functions
-        /*TODO: merge with call site*/void EvaluateThisNodeS(Matrix<ElemType>& functionValues, const Matrix<ElemType>& unnormedPrior, const Matrix<ElemType>& mean, Matrix<ElemType>& logstddev,
-            const Matrix<ElemType>& feature, Matrix<ElemType>& prior, Matrix<ElemType>& stddev, Matrix<ElemType>& normedDeviationVectors,
-            Matrix<ElemType>& normedDeviation, Matrix<ElemType>& posterior, Matrix<ElemType>& temp)
-        {
-            int numComponent = unnormedPrior.GetNumRows();
-            size_t numSamples = feature.GetNumCols();
-            size_t featureDim = feature.GetNumRows();
-
-            //compute prior which is softmax of unnormedPrior
-            prior.AssignLogSoftmaxOf(unnormedPrior, true);  //log prior
-
-            prior.InplaceExp();
-
-            //compute stddev
-            stddev.AssignExpOf(logstddev);
-
-#if DUMPOUTPUT
-            unnormedPrior.Print("unnormedPrior", 0, min(5, unnormedPrior.GetNumRows() - 1), 0, min(10, unnormedPrior.GetNumCols() - 1));
-            mean.Print("mean", 0, min(5, mean.GetNumRows() - 1), 0, min(10, mean.GetNumCols() - 1));
-            logstddev.Print("logstddev", 0, min(5, logstddev.GetNumRows() - 1), 0, min(10, logstddev.GetNumCols() - 1));
-
-            prior.Print("prior", 0, min(5, prior.GetNumRows() - 1), 0, min(10, prior.GetNumCols() - 1));
-            stddev.Print("stddev", 0, min(5, stddev.GetNumRows() - 1), 0, min(10, stddev.GetNumCols() - 1));
-#endif
-
-            //compute normedDeviation <-- ||x-u_c||^2/(stddev^2)
-            normedDeviationVectors.AssignRepeatOf(feature, numComponent, 1);
-            normedDeviationVectors -= mean; //each column of the mean has multiple mean components
-            normedDeviationVectors.Reshape(featureDim, numSamples* numComponent);  //now each column is feature-mean_i
-
-            normedDeviation.AssignVectorNorm2Of(normedDeviationVectors, true);
-            normedDeviation ^= 2;
-            temp.AssignRepeatOf(stddev, 1, numSamples / stddev.GetNumCols());  //stddev.GetNumCols() is either 1 or =numSamples
-            temp.Reshape(1, temp.GetNumElements());  //one stddev value for each component for each sample
-            temp ^= 2;
-            normedDeviation.ElementDivideBy(temp);  //normedDeviation and temp have same dim (1, numSamples* numComponent)
-
-            //compute  normedDeviationVectors <-- (x-u_c)/(stddev^2)
-            normedDeviationVectors.RowElementDivideBy(temp);  //divide twice
-            normedDeviationVectors.Reshape(featureDim*numComponent, numSamples);  //reshape back
-
-            //compute per-component likelihood
-            posterior.AssignProductOf(-0.5f, normedDeviation); //posterior  <-- -||x-u_c||^2/(stddev^2)/2 and in (1, numSamples* numComponent) dim
-            temp.InplaceLog();
-            temp *= ((ElemType)numComponent / 2.0f); //temp <-- stddev^c and in (1, numSamples* numComponent) dim
-            posterior -= temp;  // posterior  <-- exp[-||x-u_c||^2/(stddev^2)/2]/(stddev^c)
-            posterior -= (ElemType)(numComponent / 2.0f*log(TWO_PI)); //likelihood for each component and sample is now computed and stored in posterior
-            posterior.InplaceExp(); //posterior  <-- exp(-||x-u_c||^2/(stddev^2)/2)
-
-            normedDeviation.Reshape(numComponent, numSamples);  //reshape back
-            posterior.Reshape(numComponent, numSamples);  //reshape back
-
-            //compute posterior <-- prior_i * likelihood_i
-            if (unnormedPrior.GetNumCols() == numSamples)  //each sample has different prior
-                posterior.ElementMultiplyWith(prior);
-            else  //all samples share the same prior
-                posterior.ColumnElementMultiplyWith(prior);
-
-            //compute GMM log-likelihood
-            Matrix<ElemType>::Multiply(ConstOnes(1, numComponent, posterior.GetDeviceId()), false, posterior, false, functionValues);  //functionValues <-- total likelihood
-            posterior.RowElementDivideBy(functionValues); //posterior <-- per-comp likelihood / total likelihood
-            functionValues.InplaceLog(); //log likelihood
-
-#if DUMPOUTPUT
-            temp.Print("temp", 0, min(5, temp.GetNumRows() - 1), 0, min(10, temp.GetNumCols() - 1));
-            normedDeviation.Print("normedDeviation", 0, min(5, normedDeviation.GetNumRows() - 1), 0, min(10, normedDeviation.GetNumCols() - 1));
-
-            posterior.Print("posterior", 0, min(5, posterior.GetNumRows() - 1), 0, min(10, posterior.GetNumCols() - 1));
-            functionValues.Print("functionValues", 0, min(5, functionValues.GetNumRows() - 1), 0, min(10, functionValues.GetNumCols() - 1));
-
-            functionValues.Print("GMMLogLikelihoodNode");
-#endif
-
-#if NANCHECK
-            functionValues.HasNan("GMMLogLikelihood");
-#endif
-        }
-
->>>>>>> bd05ed56
         virtual void /*ComputationNodeBase::*/Validate(bool isFinalValidationPass) override
         {
             Base::Validate(isFinalValidationPass);
@@ -1219,7 +982,6 @@
 
             Resize(1, cols[3]);
             InferMBLayoutFromInputsForStandardCase();
-<<<<<<< HEAD
             InferImageDimsFromInputs();
         }
 
@@ -1277,8 +1039,6 @@
             ReleaseMatrixToPool(m_posterior, matrixPool);
             ReleaseMatrixToPool(m_temp, matrixPool);
         }
-
-
     protected:
         shared_ptr<Matrix<ElemType>> m_prior;
         shared_ptr<Matrix<ElemType>>m_normedDeviation;
@@ -1351,7 +1111,7 @@
         }
         virtual void /*ComputationNode::*/EvaluateThisNode(const FrameRange & frameRange) override
         {
-            if (frameRange.IsAllFrames()) { EvaluateThisNodeMap(); return; }
+            //if (frameRange.IsAllFrames()) { EvaluateThisNodeMap(); return; }
             Matrix<ElemType> sliceInput0Value = Inputs(0)->ValueSlice(frameRange/*TODO: delete this:*/.Check_t(GetNumParallelSequences(), m_pMBLayout));
             Matrix<ElemType> sliceOutputValue = Matrix <ElemType>();
 
@@ -1405,169 +1165,6 @@
                 return Inputs(0)->FunctionValues();
         }
 
-=======
-            InferImageDimsFromInputs();
-        }
-
-        virtual void InferImageDimsFromInputs()
-        {
-            InferImageDimsFromInput(3, false);
-
-            m_outputImageLayout = ImageLayout();
-        }
-
-        virtual void MoveMatricesToDevice(const DEVICEID_TYPE deviceId)
-        {
-            Base::MoveMatricesToDevice(deviceId);
-            m_prior.TransferToDeviceIfNotThereAndNotAutoPlace(deviceId, true);
-            m_normedDeviation.TransferToDeviceIfNotThereAndNotAutoPlace(deviceId, true);
-            m_normedDeviationVectors.TransferToDeviceIfNotThereAndNotAutoPlace(deviceId, true);
-            m_stddev.TransferToDeviceIfNotThereAndNotAutoPlace(deviceId, true);
-            m_posterior.TransferToDeviceIfNotThereAndNotAutoPlace(deviceId, true);
-        }
-
-        virtual void CopyTo(const ComputationNodePtr nodeP, const std::wstring& newName, const CopyNodeFlags flags) const
-        {
-            Base::CopyTo(nodeP, newName, flags);
-            if (flags & CopyNodeFlags::copyNodeValue)
-            {
-                auto node = dynamic_pointer_cast<GMMLogLikelihoodNode<ElemType>>(nodeP);
-                node->m_prior = m_prior;
-                node->m_normedDeviation = m_normedDeviation;
-                node->m_normedDeviationVectors = m_normedDeviationVectors;
-                node->m_stddev = m_stddev;
-                node->m_posterior = m_posterior;
-            }
-        }
-
-    protected:
-        Matrix<ElemType> m_prior;
-        Matrix<ElemType> m_normedDeviation;
-        Matrix<ElemType> m_normedDeviationVectors;
-        Matrix<ElemType> m_stddev;
-        Matrix<ElemType> m_posterior;
-        Matrix<ElemType> m_temp;
-    };
-
-    template class GMMLogLikelihoodNode<float>;
-    template class GMMLogLikelihoodNode<double>;
-
-    // -----------------------------------------------------------------------
-    // DropoutNode (input) -- perform drop-out
-    // Output is scaled such that no post-scaling is necessary.
-    // -----------------------------------------------------------------------
-
-    template<class ElemType>
-    class DropoutNode : public ComputationNode<ElemType>, public NumInputs<1>
-    {
-        typedef ComputationNode<ElemType> Base; UsingComputationNodeMembersBoilerplate;
-        static const std::wstring TypeName() { return L"Dropout"; }
-    public:
-        DropoutNode(DEVICEID_TYPE deviceId, const wstring & name) :
-            Base(deviceId, name),
-            m_maskOfDropout(deviceId),
-            m_dropoutRate(0)
-        {
-            m_randomSeed = (unsigned long)CreateUniqId();
-        }
-
-        virtual void ComputeInputPartial(const size_t inputIndex)
-        {
-            if (inputIndex > 0)
-                InvalidArgument("Dropout operation only takes one input.");
-            ComputeInputPartialS(m_dropoutRate, Inputs(0)->GradientValues(), m_maskOfDropout, GradientValues());
-        }
-
-        virtual void /*ComputationNode::*/ComputeInputPartial(const size_t inputIndex, const FrameRange & frameRange) override
-        {
-            if (inputIndex > 0)
-                InvalidArgument("Dropout operation only takes one input.");
-
-            Matrix<ElemType> sliceInput0Grad = Inputs(0)->GradientSlice(frameRange/*TODO: delete this:*/.Check_t(GetNumParallelSequences(), m_pMBLayout));
-            Matrix<ElemType> sliceOutputGrad = GradientSlice(frameRange/*TODO: delete this:*/.Check_t(GetNumParallelSequences(), m_pMBLayout));
-
-            Matrix<ElemType> sliceMask = Matrix<ElemType>();
-            if (m_dropoutRate > 0)
-            {
-                sliceMask = DataSlice(m_maskOfDropout, frameRange/*TODO: delete this:*/.Check_t(GetNumParallelSequences(), m_pMBLayout));
-            }
-
-            ComputeInputPartialS(m_dropoutRate, sliceInput0Grad, sliceMask, sliceOutputGrad);
-        }
-
-        /*TODO: merge with call site*/void ComputeInputPartialS(const double dropoutRate, Matrix<ElemType>& inputGradientValues, const Matrix<ElemType>& maskOfDropout, const Matrix<ElemType>& gradientValues)
-        {
-            if (dropoutRate > 0)
-            {
-                inputGradientValues.AddElementProductOf(gradientValues, maskOfDropout);
-            }
-            else
-            {
-                inputGradientValues += gradientValues;
-            }
-        }
-
-        void EvaluateThisNodeMap()    // TODO: This is a stop-gap; in most cases, we should just be able to delete this (but need to review one by one)
-        {
-            EvaluateThisNodeS(m_dropoutRate, m_randomSeed, FunctionValues(), m_maskOfDropout, Inputs(0)->FunctionValues());
-        }
-        virtual void /*ComputationNode::*/EvaluateThisNode(const FrameRange & frameRange) override
-        {
-            //if (frameRange.IsAllFrames()) { EvaluateThisNodeMap(); return; }
-            Matrix<ElemType> sliceInput0Value = Inputs(0)->ValueSlice(frameRange/*TODO: delete this:*/.Check_t(GetNumParallelSequences(), m_pMBLayout));
-            Matrix<ElemType> sliceOutputValue = Matrix <ElemType>();
-
-            Matrix<ElemType> sliceMask = Matrix<ElemType>();
-            if (m_dropoutRate > 0)
-            {
-                Resize(Inputs(0));
-                m_maskOfDropout.Resize(Inputs(0)->GetNumRows(), Inputs(0)->GetNumCols());
-                sliceMask = DataSlice(m_maskOfDropout, frameRange/*TODO: delete this:*/.Check_t(GetNumParallelSequences(), m_pMBLayout));
-            }
-
-            sliceOutputValue = ValueSlice(frameRange/*TODO: delete this:*/.Check_t(GetNumParallelSequences(), m_pMBLayout));
-
-            EvaluateThisNodeS(m_dropoutRate, m_randomSeed, sliceOutputValue, sliceMask, sliceInput0Value);
-        }
-
-        /*TODO: merge with call site*/void EvaluateThisNodeS(const double dropoutRate, unsigned long& randomSeed, Matrix<ElemType>& functionValues, Matrix<ElemType>& maskOfDropout, const Matrix<ElemType>& inputFunctionValues)
-        {
-            if (dropoutRate > 0)
-            {
-                maskOfDropout.Resize(inputFunctionValues.GetNumRows(), inputFunctionValues.GetNumCols());
-
-                maskOfDropout.SetUniformRandomMask((ElemType)dropoutRate, (ElemType)(1.0 / (1.0 - dropoutRate)), randomSeed);
-                randomSeed += 1073807359;  //1073807359 is a very large prime number to avoid collision with other dropout nodes
-
-                functionValues.AssignElementProductOf(maskOfDropout, inputFunctionValues);
-#if NANCHECK
-                functionValues.HasNan("DropOut");
-#endif
-            }
-            else
-            {
-                //remove this line since we can get same effect by overwritting the FunctionValues functions without copying the values
-                //functionValues = inputFunctionValues;
-            }
-        }
-
-        virtual const Matrix<ElemType>& FunctionValues() const
-        {
-            if (m_dropoutRate > 0)
-                return m_functionValues;
-            else
-                return Inputs(0)->FunctionValues();
-        }
-
-        virtual Matrix<ElemType>& FunctionValues()
-        {
-            if (m_dropoutRate > 0)
-                return m_functionValues;
-            else
-                return Inputs(0)->FunctionValues();
-        }
-
->>>>>>> bd05ed56
         virtual void /*ComputationNodeBase::*/Validate(bool isFinalValidationPass) override
         {
             ValidateUnaryMap(isFinalValidationPass);
@@ -1603,7 +1200,6 @@
                 node->m_maskOfDropout = m_maskOfDropout;
             }
         }
-
         //request matrices needed to do node function value evaluation
         virtual void RequestMatricesBeforeEval(MatrixPool& matrixPool)
         {
@@ -1617,7 +1213,6 @@
             Base::ReleaseMatricesAfterGradientComp(matrixPool);
             ReleaseMatrixToPool(m_maskOfDropout, matrixPool);
         }
-
     private:
         double m_dropoutRate;
         unsigned long m_randomSeed;
@@ -1740,7 +1335,6 @@
             Resize(m_numRows, cols);
             m_pMBLayout = nullptr;    // this node does not hold mini-batch data
             // TODO: ^^ This may require more work.
-<<<<<<< HEAD
             InferImageDimsFromInputs();
         }
 
@@ -1751,7 +1345,7 @@
 
         virtual void /*ComputationNode::*/EvaluateThisNode(const FrameRange & frameRange) override
         {
-            if (frameRange.IsAllFrames()) { EvaluateThisNodeMap(); return; }
+            //if (frameRange.IsAllFrames()) { EvaluateThisNodeMap(); return; }
             size_t rows = Inputs(0)->GetNumRows();
             if ((rows * GetNumParallelSequences()) % m_numRows > 0)
             {
@@ -1981,248 +1575,6 @@
             size_t cols = Inputs(0)->FunctionValues().GetNumCols();
 
             FunctionValues().Resize(1, cols);
-=======
-            InferImageDimsFromInputs();
-        }
-
-        void EvaluateThisNodeMap()    // TODO: This is a stop-gap; in most cases, we should just be able to delete this (but need to review one by one)
-        {
-            EvaluateThisNodeS(FunctionValues(), Inputs(0)->FunctionValues(), m_numRows);
-        }
-
-        virtual void /*ComputationNode::*/EvaluateThisNode(const FrameRange & frameRange) override
-        {
-            //if (frameRange.IsAllFrames()) { EvaluateThisNodeMap(); return; }
-            size_t rows = Inputs(0)->GetNumRows();
-            if ((rows * GetNumParallelSequences()) % m_numRows > 0)
-            {
-                LogicError("Reshape operation: Number of elements in the recurrent input step is not a multiple of the specified number of rows.");
-            }
-
-            size_t outputSamplesInRecurrentStep = GetNumParallelSequences() * rows / m_numRows;
-            Matrix<ElemType> sliceInputValue = Inputs(0)->ValueSlice(frameRange/*TODO: delete this:*/.Check_t(GetNumParallelSequences(), m_pMBLayout));
-            // BUGBUG: the following will fail since outputSamplesInRecurrentStep will not match m_pMBLayout. Need to find out what this means (currently layout is constant throughout the graph), and implement it correctly.
-            Matrix<ElemType> sliceOutputValue = ValueSlice(frameRange/*TODO: delete this:*/.Check(frameRange.t() * outputSamplesInRecurrentStep, outputSamplesInRecurrentStep, m_pMBLayout));
-
-            EvaluateThisNodeS(sliceOutputValue, sliceInputValue, m_numRows);
-        }
-
-        /*TODO: merge with call site*/void EvaluateThisNodeS(Matrix<ElemType>& functionValues, const Matrix<ElemType>& inputFunctionValues, const size_t numRows)
-        {
-            functionValues.Resize(inputFunctionValues.GetNumRows(), inputFunctionValues.GetNumCols());
-            functionValues.AssignRowSliceValuesOf(inputFunctionValues, 0, inputFunctionValues.GetNumRows());
-
-            if (functionValues.GetNumRows() != numRows)
-            {
-                if (functionValues.GetNumElements() % numRows > 0)
-                    LogicError("Reshape operation: Number of elements in the input is not a multiple of the specified number of rows.");
-
-                functionValues.Reshape(numRows, functionValues.GetNumElements() / numRows);
-            }
-#if NANCHECK
-            functionValues.HasNan("Reshape");
-#endif
-        }
-
-        virtual void ComputeInputPartial(const size_t inputIndex)
-        {
-            if (inputIndex > 0)
-                InvalidArgument("Reshape operation only takes one input.");
-
-            ComputeInputPartialS(Inputs(0)->GradientValues(), GradientValues(), m_numRows);
-        }
-
-        virtual void /*ComputationNode::*/ComputeInputPartial(const size_t inputIndex, const FrameRange & frameRange) override
-        {
-            if (inputIndex > 0)
-                InvalidArgument("Reshape operation only takes one input.");
-
-            size_t rows = Inputs(0)->GradientValues().GetNumRows();
-            if ((rows * GetNumParallelSequences()) % m_numRows > 0)
-            {
-                LogicError("Reshape operation: Number of elements in the recurrent input step is not a multiple of the specified number of rows.");
-            }
-
-            size_t outputSamplesInRecurrentStep = GetNumParallelSequences() * rows / m_numRows;
-
-            Matrix<ElemType> sliceInputGrad = Inputs(0)->GradientSlice(frameRange/*TODO: delete this:*/.Check_t(GetNumParallelSequences(), m_pMBLayout));
-            // BUGBUG: the following will fail since outputSamplesInRecurrentStep will not match m_pMBLayout. Need to find out what this means (currently layout is constant throughout the graph), and implement it correctly.
-            Matrix<ElemType> sliceOutputGrad = GradientSlice(frameRange/*TODO: delete this:*/.Check(frameRange.t() * outputSamplesInRecurrentStep, outputSamplesInRecurrentStep, m_pMBLayout));
-
-            ComputeInputPartialS(sliceInputGrad, sliceOutputGrad, m_numRows);
-        }
-
-        /*TODO: merge with call site*/void ComputeInputPartialS(Matrix<ElemType>& inputGradientValues, const Matrix<ElemType>& gradientValues, const size_t /*numRows*/)
-        {
-            size_t numRows = inputGradientValues.GetNumRows();
-            inputGradientValues.Reshape(gradientValues.GetNumRows(), gradientValues.GetNumCols());
-            inputGradientValues += gradientValues;
-            inputGradientValues.Reshape(numRows, inputGradientValues.GetNumElements() / numRows);
-        }
-
-        virtual const Matrix<ElemType>& FunctionValues() const
-        {
-            if (Inputs(0)->GetNumRows() != m_numRows)
-                return m_functionValues;
-            else
-                return Inputs(0)->FunctionValues();
-        }
-
-    private:
-        size_t m_numRows;
-        ImageLayout m_imageLayout;
-
-        void InferImageDimensions()
-        {
-            if (m_imageLayout.width > 0)
-            {
-                if (m_imageLayout.height > 0)
-                {
-                    if (m_imageLayout.channels > 0)
-                    {
-                        if (m_imageLayout.GetNumElements() != m_numRows)
-                            RuntimeError("Image dimensions do not match row size.");
-                    }
-                    else
-                    {
-                        if (m_numRows % (m_imageLayout.width * m_imageLayout.height) > 0)
-                            RuntimeError("Image row size is not a multiple of specified image dimensions.");
-                        else
-                            m_imageLayout.channels = m_numRows / (m_imageLayout.width * m_imageLayout.height);
-                    }
-                }
-                else
-                {
-                    if (m_imageLayout.channels > 0)
-                    {
-                        if (m_numRows % (m_imageLayout.width * m_imageLayout.channels) > 0)
-                            RuntimeError("Image row size is not a multiple of specified image dimensions.");
-                        else
-                            m_imageLayout.height = m_numRows / (m_imageLayout.width * m_imageLayout.channels);
-                    }
-                    else
-                    {
-                        RuntimeError("At least two image dimensions must be specified.");
-                    }
-                }
-            }
-            else
-            {
-                if (m_imageLayout.height > 0)
-                {
-                    if (m_imageLayout.channels > 0)
-                    {
-                        if (m_numRows % (m_imageLayout.height * m_imageLayout.channels) > 0)
-                            RuntimeError("Image row size is not a multiple of specified image dimensions.");
-                        else
-                            m_imageLayout.width = m_numRows / (m_imageLayout.height * m_imageLayout.channels);
-                    }
-                    else
-                        RuntimeError("At least two image dimensions must be specified.");
-                }
-                else if (m_imageLayout.channels > 0)
-                    RuntimeError("At least two image dimensions must be specified.");
-            }
-        }
-    };
-
-    template class ReshapeNode<float>;
-    template class ReshapeNode<double>;
-
-    // =======================================================================
-    // DiagonalNode -- extract diagonal elements of a matrix
-    // =======================================================================
-
-    template<class ElemType>
-    class DiagonalNode : public ComputationNode<ElemType>, public NumInputs<1>
-    {
-        typedef ComputationNode<ElemType> Base; UsingComputationNodeMembersBoilerplate;
-        static const std::wstring TypeName() { return L"Diagonal"; }
-    public:
-        DiagonalNode(DEVICEID_TYPE deviceId, const wstring & name) :
-            Base(deviceId, name)
-        { }
-
-        virtual void CopyTo(const ComputationNodePtr nodeP, const std::wstring& newName, const CopyNodeFlags flags) const
-        {
-            Base::CopyTo(nodeP, newName, flags);
-            if (flags & CopyNodeFlags::copyNodeValue)
-            {
-                auto node = dynamic_pointer_cast<DiagonalNode<ElemType>>(nodeP);
-            }
-        }
-
-        virtual void SaveToFile(File& fstream) const
-        {
-            Base::SaveToFile(fstream);
-        }
-
-        virtual void LoadFromFile(File& fstream, size_t modelVersion)
-        {
-            Base::LoadFromFile(fstream, modelVersion);
-        }
-
-        virtual void AttachInputs(const ComputationNodePtr singleInput)
-        {
-            m_children.resize(1);
-            m_children[0] = singleInput;
-        }
-
-        virtual void InferImageDimsFromInputs()
-        {
-            InferImageDimsFromInput(0, true);
-
-            m_outputImageLayout.width = 1;
-            m_outputImageLayout.channels = 1;
-
-            if (m_inputImageLayout.width * m_inputImageLayout.channels != 1)
-                fprintf(stderr, "WARNING: Diagonal operation cannot inherit image size information from its child. Image size info is lost.\n");
-        }
-
-        virtual void PrintSelfBeforeValidation(bool allowNulls = false) const
-        {
-            fprintf(stderr, "\nValidating --> %ls = %ls", NodeName().c_str(), OperationName().c_str());
-
-            if (!IsLeaf())
-            {
-                fprintf(stderr, "(");
-                for (size_t i = 0; i < ChildrenSize(); i++)
-                {
-                    ComputationNodePtr child = Inputs(i);
-                    if (i > 0)
-                        fprintf(stderr, ", ");
-
-                    if (child == nullptr)
-                    {
-                        if (allowNulls)
-                        {
-                            fprintf(stderr, "NULL");
-                            continue;
-                        }
-                        RuntimeError("One of the children is missing.");
-                    }
-
-                    fprintf(stderr, "%ls[%lu, %lu]", child->NodeName().c_str(), child->FunctionValues().GetNumRows(), child->FunctionValues().GetNumCols());
-                }
-
-                fprintf(stderr, ")");
-            }
-        }
-
-        virtual void Validate(bool isFinalValidationPass) override
-        {
-            Base::Validate(isFinalValidationPass);
-
-            if (m_children.size() != 1)
-                LogicError("Diagonal operation: Should have one input.");
-
-            if (Inputs(0)->FunctionValues().GetNumElements() == 0)
-                LogicError("Diagonal operation: The input node has 0 element.");
-
-            size_t cols = Inputs(0)->FunctionValues().GetNumCols();
-
-            FunctionValues().Resize(1, cols);
->>>>>>> bd05ed56
             InferMBLayoutFromInputsForStandardCase();
             InferImageDimsFromInputs();
         }
@@ -2366,7 +1718,6 @@
 
             Resize(Inputs(0)->GetNumRows() * m_numRepeat, Inputs(0)->GetNumCols());
             InferMBLayoutFromInputsForStandardCase();
-<<<<<<< HEAD
             InferImageDimsFromInputs();
         }
 
@@ -2382,12 +1733,12 @@
         {
             if (m_numRepeat > 1)
             {
-                if (frameRange.IsAllFrames()) { EvaluateThisNodeMap(); return; }
-                Matrix<ElemType> sliceInputValue = Inputs(0)->ValueSlice(frameRange/*TODO: delete this:*/.Check_t(GetNumParallelSequences(), m_pMBLayout));
-                Matrix<ElemType> sliceOutputValue = ValueSlice(frameRange/*TODO: delete this:*/.Check_t(GetNumParallelSequences(), m_pMBLayout));
-
-                EvaluateThisNodeS(sliceOutputValue, sliceInputValue, m_numRepeat);
-            }
+            //if (frameRange.IsAllFrames()) { EvaluateThisNodeMap(); return; }
+            Matrix<ElemType> sliceInputValue = Inputs(0)->ValueSlice(frameRange/*TODO: delete this:*/.Check_t(GetNumParallelSequences(), m_pMBLayout));
+            Matrix<ElemType> sliceOutputValue = ValueSlice(frameRange/*TODO: delete this:*/.Check_t(GetNumParallelSequences(), m_pMBLayout));
+
+            EvaluateThisNodeS(sliceOutputValue, sliceInputValue, m_numRepeat);
+        }
         }
 
         /*TODO: merge with call site*/void EvaluateThisNodeS(Matrix<ElemType>& functionValues, const Matrix<ElemType>& inputFunctionValues, const size_t numRepeats)
@@ -2442,68 +1793,4 @@
     template class RowRepeatNode<float>;
     template class RowRepeatNode<double>;
 
-} } }
-=======
-            InferImageDimsFromInputs();
-        }
-
-        void EvaluateThisNodeMap()    // TODO: This is a stop-gap; in most cases, we should just be able to delete this (but need to review one by one)
-        {
-            EvaluateThisNodeS(m_functionValues, Inputs(0)->FunctionValues(), m_numRepeat);
-        }
-
-        virtual void /*ComputationNode::*/EvaluateThisNode(const FrameRange & frameRange) override
-        {
-            //if (frameRange.IsAllFrames()) { EvaluateThisNodeMap(); return; }
-            Matrix<ElemType> sliceInputValue = Inputs(0)->ValueSlice(frameRange/*TODO: delete this:*/.Check_t(GetNumParallelSequences(), m_pMBLayout));
-            Matrix<ElemType> sliceOutputValue = ValueSlice(frameRange/*TODO: delete this:*/.Check_t(GetNumParallelSequences(), m_pMBLayout));
-
-            EvaluateThisNodeS(sliceOutputValue, sliceInputValue, m_numRepeat);
-        }
-
-        /*TODO: merge with call site*/void EvaluateThisNodeS(Matrix<ElemType>& functionValues, const Matrix<ElemType>& inputFunctionValues, const size_t numRepeats)
-        {
-            functionValues.AssignRepeatOf(inputFunctionValues, numRepeats, 1);
-#if NANCHECK
-            functionValues.HasNan("RowRepeat");
-#endif
-        }
-
-        virtual void ComputeInputPartial(const size_t inputIndex)
-        {
-            assert(inputIndex == 0); inputIndex;
-            ComputeInputPartialS(Inputs(0)->GradientValues(), GradientValues(), m_numRepeat);
-        }
-
-        virtual void /*ComputationNode::*/ComputeInputPartial(const size_t inputIndex, const FrameRange & frameRange) override
-        {
-            assert(inputIndex == 0); inputIndex;
-
-            Matrix<ElemType> sliceInputGrad = Inputs(0)->GradientSlice(frameRange/*TODO: delete this:*/.Check_t(GetNumParallelSequences(), m_pMBLayout));
-            Matrix<ElemType> sliceOutputGrad = GradientSlice(frameRange/*TODO: delete this:*/.Check_t(GetNumParallelSequences(), m_pMBLayout));
-
-            ComputeInputPartialS(sliceInputGrad, sliceOutputGrad, m_numRepeat);
-        }
-
-        /*TODO: merge with call site*/void ComputeInputPartialS(Matrix<ElemType>& inputGradientValues, const Matrix<ElemType>& gradientValues, const size_t numRepeats)
-        {
-            inputGradientValues.AddToRowRepeatValuesOf(gradientValues, numRepeats);
-        }
-
-        virtual const Matrix<ElemType>& FunctionValues() const
-        {
-            if (m_numRepeat == 1)
-                return m_functionValues;
-            else
-                return Inputs(0)->FunctionValues();
-        }
-
-    private:
-        size_t m_numRepeat;
-    };
-
-    template class RowRepeatNode<float>;
-    template class RowRepeatNode<double>;
-
-} } }
->>>>>>> bd05ed56
+} } }