--- conflicted
+++ resolved
@@ -878,20 +878,12 @@
     CUDA_LONG id = GridDim::GetLinearThreadId();
     if (id >= numElements) // note: there are no __syncthread() calls inside
         return;
-<<<<<<< HEAD
 
     // id = i + jOut * usStride;
     // Each thread processes one element of the output matrix.
     CUDA_LONG i    = id % usStride; // row index into 'us' and 'a'
     CUDA_LONG jOut = id / usStride; // col index into 'us' and 'idx'
 
-=======
-
-    // id = i + jOut * usStride;
-    CUDA_LONG i    = id % usStride; // row index into 'us' and 'a'
-    CUDA_LONG jOut = id / usStride; // col index into 'us' and 'idx'
-
->>>>>>> e87b4d6e
     auto jInF = idx[jOut * idxStride]; // this is the column we need to get
     if (jInF < 0)                      // negative index means gap
         return;
@@ -901,7 +893,7 @@
 
     const ElemType&  ra = a[    i + jIn  *  aStride  ];
     ElemType&       rus = us[id/*i + jOut * usStride*/];
-    
+
     ElemType res = ra * alpha;
     if (beta != 0)
         res += rus * beta;
@@ -918,11 +910,7 @@
     if (beta == 0)
         RequireSize(a.GetNumRows(), idx.GetNumCols()); // output has same column format as a, but number of columns comes from idx
     else
-<<<<<<< HEAD
         VerifySize(a.GetNumRows(), idx.GetNumCols());
-=======
-        this->VerifySize(a.GetNumRows(), idx.GetNumCols());
->>>>>>> e87b4d6e
 
     if (idx.GetComputeDeviceId() != a.GetComputeDeviceId() || GetComputeDeviceId() != a.GetComputeDeviceId())
         InvalidArgument("All matrices must be on the same GPU");
@@ -946,20 +934,12 @@
     CUDA_LONG id = GridDim::GetLinearThreadId();
     if (id >= numElements) // note: there are no __syncthread() calls inside
         return;
-<<<<<<< HEAD
 
     // id = i + jIn  *  aStride
     // Each thread processes one element of a
     CUDA_LONG i   = id % aStride; // row index into 'a' and 'us'
     CUDA_LONG jIn = id / aStride; // col index into 'a' and 'idx'
 
-=======
-
-    // id = i + jIn  *  aStride
-    CUDA_LONG i   = id % aStride; // row index into 'a' and 'us'
-    CUDA_LONG jIn = id / aStride; // col index into 'a' and 'idx'
-
->>>>>>> e87b4d6e
     auto jOutF = idx[jIn * idxStride]; // this is the column we copy/add into
     if (jOutF < 0)                     // negative index means gap
         return;
